--- conflicted
+++ resolved
@@ -142,15 +142,9 @@
     }else{
         if(![Devices eqMacDriverInstalled]){
             //Install only the new driver
-<<<<<<< HEAD
             switch([Utilities showAlertWithTitle:NSLocalizedString(@"eqMac2 Requires a Driver",nil)
                                       andMessage:NSLocalizedString(@"In order to install the driver, the app will ask for your system password.",nil)
                                       andButtons:@[NSLocalizedString(@"Install",nil), NSLocalizedString(@"Quit",nil)]]){
-=======
-            switch([Utilities showAlertWithTitle:@"eqMac2 Requires a Driver"
-                                      andMessage:@"In order to install the driver, the app will ask for your system password."
-                                      andButtons:@[@"Install", @"Quit"]]){
->>>>>>> b1addc46
                 case NSAlertFirstButtonReturn:{
                     if(![Utilities runShellScriptWithName:@"install_new"]){
                         [self checkAndInstallDriver];
